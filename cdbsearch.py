--- conflicted
+++ resolved
@@ -586,12 +586,8 @@
         print("Search at depth ", depth)
         await chessdb.add_cdb_pv_positions(board.epd())
         print("  cdb PV len: ", chessdb.cdbPvToLeaf.get(board.epd(), 0), flush=True)
-<<<<<<< HEAD
+        chessdb.rootDepth = depth
         bestscore, pv, level = await chessdb.search(board, depth)
-=======
-        chessdb.rootDepth = depth
-        bestscore, pv = await chessdb.search(board, depth)
->>>>>>> b0458f1a
         # always reprobe the root PV
         asyncio.ensure_future(chessdb.reprobe_PV(board.copy(), pv))
         print("  score     : ", bestscore)
