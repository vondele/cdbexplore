import requests
import time
import chess
import sys
import threading
import concurrent.futures
from datetime import datetime, timedelta
from multiprocessing import freeze_support


class AtomicTT:
    def __init__(self):
        self._lock = threading.Lock()
        self.cache = {}

    def get(self, epd):
        with self._lock:
            return self.cache.get(epd)

    def set(self, epd, result):
        with self._lock:
            if epd not in self.cache or self.cache[epd]["depth"] <= result["depth"]:
                self.cache[epd] = result
            return self.cache[epd]


class AtomicInteger:
    def __init__(self, value=0):
        self._value = int(value)
        self._lock = threading.Lock()

    def inc(self, d=1):
        with self._lock:
            self._value += int(d)
            return self._value

    def dec(self, d=1):
        return self.inc(-d)

    def get(self):
        with self._lock:
            return self._value

    def set(self, v):
        with self._lock:
            self._value = int(v)
            return self._value


class ChessDB:
    def __init__(
        self, concurrency, evalDecay, cursedWins=False, rootBoard=chess.Board()
    ):
        # user defined parameters
        self.concurrency = concurrency
        self.evalDecay = evalDecay
        self.cursedWins = cursedWins

        # the root position under which the tree will be built
        self.rootBoard = rootBoard

        # some counters that will be accessed by multiple threads
        self.count_queryall = AtomicInteger()
        self.count_uncached = AtomicInteger()
        self.count_enqueued = AtomicInteger()
        self.count_inflightRequests = AtomicInteger()
        self.count_sumInflightRequests = AtomicInteger()

        # for timing output
        self.count_starttime = time.perf_counter()

        # use a session to keep alive the connection to the server
        self.session = requests.Session()

        # our dictionary to cache intermediate results
        self.TT = AtomicTT()

        # list of ThreadPoolExecutors, one for each level
        self.executorTree = []

        self.executorWork = concurrent.futures.ThreadPoolExecutor(
            max_workers=self.concurrency
        )

    def __apicall(self, url, timeout):
        self.count_inflightRequests.inc()
        try:
            response = self.session.get(url, timeout=timeout)
            response.raise_for_status()
            content = response.json()
        except Exception:
            content = None
        self.count_inflightRequests.dec()
        return content

    def queryall(self, epd, skipTT):
        """query chessdb until scored moves come back"""

        # book keeping of calls and average in flight requests.
        self.count_queryall.inc()
        self.count_sumInflightRequests.inc(self.count_inflightRequests.get())

        # see if we can return this result from the TT
        if not skipTT:
            result = self.TT.get(epd)
            if result is not None:
                return result

        # if uncached retrieve from chessdb
        self.count_uncached.inc()

        api = "http://www.chessdb.cn/cdb.php"
        timeout = 5
        found = False
        first = True
        enqueued = False
        result = {"depth": 0}
        lasterror = ""

        while not found:
            # sleep a bit before further requests
            if not first:
                # adjust timeout increasing after every attempt, up to a max.
                if timeout < 60:
                    timeout = timeout * 1.5
                else:
                    print(
                        datetime.now().isoformat(),
                        " - failed to get reply for : ",
                        epd,
                        " last error: ",
                        lasterror,
                        flush=True,
                    )
                time.sleep(timeout)
            else:
                first = False

            url = api + f"?action=queryall&board={epd}&json=1"
            content = self.__apicall(url, timeout)

            if content is None:
                lasterror = "Something went wrong with queryall"
                continue

            if "status" not in content:
                lasterror = "Malformed reply, not containing status"
                continue

            if content["status"] == "unknown":
                # unknown position, queue and see again
                if not enqueued:
                    enqueued = True
                    self.count_enqueued.inc()

                url = api + f"?action=queue&board={epd}&json=1"
                content = self.__apicall(url, timeout)
                if content is None:
                    lasterror = "Something went wrong with queue"
                    continue

                # special case, position not available in cdb,
                # e.g. in TB but with castling rights.
                # score all moves as draw, and let search figure it out
                if content == {}:
                    found = True
                    board = chess.Board(epd)
                    for move in board.legal_moves:
                        ucimove = move.uci()
                        result[ucimove] = 0
                    lasterror = "Position not queued"
                    continue

                lasterror = "Enqueued position"
                continue

            elif content["status"] == "rate limit exceeded":
                # special case, request to clear the limit
                url = api + "?action=clearlimit"
                self.__apicall(url, timeout)
                lasterror = "Asked to clearlimit"
                continue

            elif content["status"] == "ok":
                found = True
                try:
                    for m in content["moves"]:
                        s = m["score"]
                        if not self.cursedWins and 15000 <= abs(s) and abs(s) <= 20000:
                            # cursed wins are TB mates that run afoul of 50mr
                            s = 0
                        result[m["uci"]] = s
                except:
                    # we do not trust possibly partial move information received
                    found = False
                    result = {"depth": 0}
                    lasterror = "Unexpected or malformed json reply"
                    continue

            elif content["status"] in ["checkmate", "stalemate"]:
                found = True

            elif content["status"] == "invalid board":
                result = {}
                found = True

            else:
                lasterror = "Surprise reply"
                continue

        # set and return a possibly even deeper result
        return self.TT.set(epd, result)

    # query all positions along the PV back to the root
    def reprobe_PV(self, board, PV):
        local_board = board.copy()
        for ucimove in PV:
            try:
                move = chess.Move.from_uci(ucimove)
                local_board.push(move)
            except Exception:
                pass

        while True:
            self.executorWork.submit(self.queryall, local_board.epd(), skipTT=True)
            try:
                local_board.pop()
            except Exception:
                break

    def move_depth(self, bestscore, worstscore, score, depth):
        # returns depth - 1 for bestmove and negative values for bad moves, terminating their search
        # unknown moves are treated worse than worstmove, returning at most 0
        delta = score - bestscore if score is not None else worstscore - bestscore
        decay = delta // self.evalDecay if self.evalDecay != 0 else -100
        return depth + decay - 1 if score is not None else min(0, depth + decay - 2)

    def search(self, board, depth):
<<<<<<< HEAD
        # returns (bestscore, pv) for current position stored in board
=======
        # ply stores how many plies we are away from rootBoard
        ply = len(board.move_stack) - len(self.rootBoard.move_stack)
>>>>>>> 0fa8e3b8
        if board.is_checkmate():
            return (-40000 + ply, ["checkmate"])

        if (
            board.is_stalemate()
            or board.is_insufficient_material()
            or board.can_claim_draw()
        ):
            return (0, ["draw"])

        # get current ranking, use an executor to limit total requests in flight
        scored_db_moves = self.executorWork.submit(
            self.queryall, board.epd(), skipTT=False
        ).result()
        if scored_db_moves == {}:
            return (0, ["invalid"])

        # also force a query for high depth moves that do not have a full list of scored moves,
        # we use this to add newly scored moves to our TT
        skipTT_db_moves = None
        if depth > 10:
            for move in board.legal_moves:
                ucimove = move.uci()
                if ucimove not in scored_db_moves:
                    skipTT_db_moves = self.executorWork.submit(
                        self.queryall, board.epd(), skipTT=True
                    )
                    break

        bestscore = -40001
        bestmove = None
        worstscore = +40001

        for m, s in scored_db_moves.items():
            if m == "depth":
                continue
            if s > bestscore:
                bestscore = s
                bestmove = m
            if s < worstscore:
                worstscore = s

        # guarantee sufficient length of the executorTree list
        while len(self.executorTree) < ply + 1:
            self.executorTree.append(
                concurrent.futures.ThreadPoolExecutor(max_workers=self.concurrency)
            )

        moves_to_search = 0
        for move in board.legal_moves:
            ucimove = move.uci()
            score = scored_db_moves.get(ucimove, None)
            newdepth = self.move_depth(bestscore, worstscore, score, depth)
            if newdepth >= 0:
                moves_to_search += 1

        newly_scored_moves = {"depth": depth}
        minicache = {}  # store candidate PVs for all known moves
        futures = {}
        tried_unscored = False

        for move in board.legal_moves:
            ucimove = move.uci()
            score = scored_db_moves.get(ucimove, None)
            newdepth = self.move_depth(bestscore, worstscore, score, depth)

            # extension
            if moves_to_search == 1 and bestscore == score and depth > 4:
                newdepth += 1

            # schedule qualifying moves for deeper searches, stopping once an unknown move was scheduled
            if newdepth >= 0 and not tried_unscored:
                board.push(move)
                futures[ucimove] = self.executorTree[ply].submit(
                    self.search, board.copy(), newdepth
                )
                board.pop()
                tried_unscored = True if score is None else tried_unscored
            elif score is not None:
                newly_scored_moves[ucimove] = scored_db_moves[ucimove]
                minicache[ucimove] = [ucimove]

        # get the results from the futures
        for ucimove, search in futures.items():
            s, pv = search.result()
            newly_scored_moves[ucimove] = -s
            minicache[ucimove] = [ucimove] + pv

        # add potentially newly scored moves, or moves we have not explored by search
        if skipTT_db_moves:
            skipTT_db_moves = skipTT_db_moves.result()
            for move in board.legal_moves:
                ucimove = move.uci()
                if ucimove in skipTT_db_moves:
                    if ucimove not in newly_scored_moves:
                        newly_scored_moves[ucimove] = skipTT_db_moves[ucimove]
                        minicache[ucimove] = [ucimove]
                    elif newly_scored_moves[ucimove] != skipTT_db_moves[ucimove]:
                        board.push(move)
                        if self.TT.get(board.epd()) is None:
                            newly_scored_moves[ucimove] = skipTT_db_moves[ucimove]
                            minicache[ucimove] = [ucimove]
                        board.pop()

        # store our computed result
        self.TT.set(board.epd(), newly_scored_moves)

        # find bestmove and associated PV
        bestscore = -40001
        for m, s in newly_scored_moves.items():
            if m == "depth":
                continue
            if s > bestscore or (
                s == bestscore and len(minicache[m]) > len(minicache[bestmove])
            ):
                bestscore = s
                bestmove = m

        if depth > 15:
            self.reprobe_PV(board, minicache[bestmove])

        return (bestscore, minicache[bestmove])


def cdbsearch(epd, depthLimit, concurrency, evalDecay, cursedWins=False):
    # on 32-bit systems, such as Raspberry Pi, it is prudent to adjust the
    # thread stack size before calling this method, as seen in __main__ below

    # basic output
    print("Searched epd : ", epd)
    print("evalDecay: ", evalDecay)
    print("Concurrency  : ", concurrency)
    print("Starting date: ", datetime.now().isoformat())

    # set initial board, including the moves provided within epd
    if "moves" in epd:
        epd, _, epdMoves = epd.partition("moves")
        epdMoves = epdMoves.split()
    else:
        epdMoves = []
    epd = epd.strip()  # avoid leading and trailing spaces in URL below
    board = chess.Board(epd)
    for m in epdMoves:
        move = chess.Move.from_uci(m)
        board.push(move)

    # create a ChessDB
    chessdb = ChessDB(
        concurrency=concurrency,
        evalDecay=evalDecay,
        cursedWins=cursedWins,
        rootBoard=board.copy(),
    )

    depth = 1
    while depthLimit is None or depth <= depthLimit:
        bestscore, pv = chessdb.search(board, depth)
        runtime = time.perf_counter() - chessdb.count_starttime
        queryall = chessdb.count_queryall.get()
        print("Search at depth ", depth)
        print("  score     : ", bestscore)
        print("  PV        : ", " ".join(pv))
        if queryall:
            print("  queryall  : ", queryall)
            print(f"  bf        :  { queryall**(1/depth) :.2f}")
            print(
                f"  inflight  : { chessdb.count_sumInflightRequests.get() / queryall : .2f}"
            )
            print("  chessdbq  : ", chessdb.count_uncached.get())
            print("  enqueued  : ", chessdb.count_enqueued.get())
            print("  date      : ", datetime.now().isoformat())
            print(
                "  total time: ", str(timedelta(seconds=int(100 * runtime) / 100))[:-4]
            )
            print(
                "  req. time : ",
                int(1000 * runtime / chessdb.count_uncached.get()),
            )

        pvline = " ".join(
            [m for m in epdMoves + pv if m not in ["checkmate", "draw", "invalid"]]
        )
        if pvline:
            pvline = " moves " + pvline
        url = f"https://chessdb.cn/queryc_en/?{epd}{pvline}"
        print("  URL       : ", url.replace(" ", "_"))

        print("", flush=True)
        depth += 1
        if pv in [["checkmate"], ["draw"], ["invalid"]]:  # nothing to be done
            break


if __name__ == "__main__":
    import argparse

    freeze_support()

    argParser = argparse.ArgumentParser(
        description="Explore and extend the Chess Cloud Database (https://chessdb.cn/queryc_en/). Builds a search tree for a given position.",
        formatter_class=argparse.ArgumentDefaultsHelpFormatter,
    )
    group = argParser.add_mutually_exclusive_group()
    group.add_argument(
        "--epd",
        help="""EPD/FEN to explore: acceptable are FENs w/ and w/o move counters, as well as the extended "moves m1 m2 m3" syntax from cdb's API.""",
        default=chess.STARTING_FEN[:-3] + "moves g2g4",
    )
    group.add_argument(
        "--san",
        help='Moves in SAN notation that lead to the position to be explored. E.g. "1. g4".',
    )
    argParser.add_argument(
        "--depthLimit",
        help="Finish the exploration at the specified depth.",
        type=int,
        default=None,
    )
    argParser.add_argument(
        "--concurrency",
        help="Concurrency of requests. This is the maximum number of requests made to chessdb at the same time.",
        type=int,
        default=16,
    )
    argParser.add_argument(
        "--evalDecay",
        help="Depth decrease per cp eval-to-best. A small number will use a very narrow search, 0 will essentially just follow PV lines. A wide search will likely enqueue many positions.",
        type=int,
        default=2,
    )
    argParser.add_argument(
        "--cursedWins",
        action="store_true",
        help="Treat cursed wins as wins.",
    )
    args = argParser.parse_args()

    if sys.maxsize <= 2**32:
        # on 32-bit systems we limit thread stack size, as many are created
        stackSize = 4096 * 64
        threading.stack_size(stackSize)

    if args.san is not None:
        import chess.pgn, io

        if args.san:
            pgn = io.StringIO(args.san)
            game = chess.pgn.read_game(pgn)
            epd = game.board().epd() + " moves"
            for move in game.mainline_moves():
                epd += f" {move}"
        else:
            epd = chess.STARTING_FEN  # passing empty string to --san gives startpos
    else:
        epd = args.epd

    cdbsearch(
        epd=epd,
        depthLimit=args.depthLimit,
        concurrency=args.concurrency,
        evalDecay=args.evalDecay,
        cursedWins=args.cursedWins,
    )<|MERGE_RESOLUTION|>--- conflicted
+++ resolved
@@ -236,12 +236,11 @@
         return depth + decay - 1 if score is not None else min(0, depth + decay - 2)
 
     def search(self, board, depth):
-<<<<<<< HEAD
         # returns (bestscore, pv) for current position stored in board
-=======
+
         # ply stores how many plies we are away from rootBoard
         ply = len(board.move_stack) - len(self.rootBoard.move_stack)
->>>>>>> 0fa8e3b8
+
         if board.is_checkmate():
             return (-40000 + ply, ["checkmate"])
 
